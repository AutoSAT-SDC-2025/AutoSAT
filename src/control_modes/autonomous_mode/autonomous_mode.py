import logging
import time

import numpy as np

from src.control_modes.autonomous_mode.localization.lane_detection import LaneDetector
# from multiprocessing import mp
from .line_detection.LineDetection import LineFollowingNavigation
from .localization import localization
import cv2 as cv
from .object_detection.ObjectDetection import ObjectDetection
from ...camera.camera_controller import CameraController, return_lower_rez
from ...car_variables import CarType, HunterControlMode, KartGearBox, LineDetectionDims
from ...control_modes.IControlMode import IControlMode
from ...control_modes.autonomous_mode.object_detection.TrafficDetection import TrafficManager
from ...can_interface.bus_connection import connect_to_can_interface, disconnect_from_can_interface
from ...can_interface.can_factory import select_can_controller_creator, create_can_controller
from ...util.Render import Renderer
from .obstacle_avoidance.vehicle_handler import VehicleHandler
from .obstacle_avoidance.pedestrian_handler import PedestrianHandler


# from ...misc import calculate_steering, calculate_throttle, controller_break_value, dead_man_switch, setup_listeners

# Utility function to normalize steering angle for CAN bus
def normalize_steering(angle_deg: float, max_output: float) -> float:
    # Clip the input angle to [-45, 45] for safety
    angle_deg = max(min(angle_deg, 45), -45)
    return (angle_deg / 45.0) * max_output


class AutonomousMode(IControlMode):
    """
    Main class for autonomous driving mode.
    Handles perception, decision, and actuation for the vehicle.
    """

    def __init__(self, car_type: CarType, use_checkpoint_mode=False, camera_controller=None, renderer=None,
                 data_logger_manager=None):
        # Camera setup
        self.camera_controller = camera_controller
        if self.camera_controller is None:
            try:
                self.camera_controller = CameraController()
                self.camera_controller.enable_cameras()
                self.camera_controller.setup_cameras()
            except Exception as e:
                logging.error(f"Error initializing camera controller: {e}")
                self.camera_controller = None

        self.car_type = car_type

        # CAN bus and controller setup
        self.can_bus = connect_to_can_interface(0)
        self.can_creator = select_can_controller_creator(self.car_type)
        self.can_controller = create_can_controller(self.can_creator, self.can_bus)

        # State variables for object avoidance and detection
        self.car_seen_counter = 0
        self.car_on_left = False
        self.ignore_line_detection_until = 0  # Timestamp to ignore line detection after pedestrian

        # Navigation and perception modules
        self.nav = LineFollowingNavigation(width=LineDetectionDims.WIDTH, height=LineDetectionDims.HEIGHT,
                                           mode="normal")
        self.object_detector = ObjectDetection(weights_path='assets/v5_model.pt', input_source='video')
        self.traffic_manager = TrafficManager()
        self.renderer = renderer if renderer is not None else Renderer()
        self.data_logger_manager = data_logger_manager

        # Localization
        self.localizer = localization.Localizer()
        self.lane_detector = LaneDetector()
        self.saw_ped_at = None

        # Obstacle handlers
        self.vehicle_handler = VehicleHandler(weights_path='assets/v5_model.pt', input_source='video',
                                              localizer=self.localizer, can_controller=self.can_controller,
                                              car_type=self.car_type)
        self.pedestrian_handler = PedestrianHandler(weights_path='assets/v5_model.pt', input_source='video',
                                                    can_controller=self.can_controller, car_type=self.car_type)
        self.saw_car = False
        self.saw_pedestrian = False

    def adjust_steering(self, steering_angle):
        """
        Adjusts the steering angle to the scale used by the CAN controller.
        """
        new_steering_angle = steering_angle * 576 / 90
        return max(min(new_steering_angle, 576), -576)

    def start(self):
        """
        Main loop for autonomous driving.
        Handles perception, decision making, and actuation.
        """
        logging.info("Starting autonomous mode...")
        try:
            self.can_controller.start()
            # Set initial car state based on car type
            if self.car_type == CarType.kart:
                self.can_controller.set_kart_gearbox(KartGearBox.forward)
            elif self.car_type == CarType.hunter:
                self.can_controller.set_control_mode(HunterControlMode.command_mode)

            while True:
                # Get camera images
                stitched = self.camera_controller.get_stitched_image()
                front_view = self.camera_controller.get_front_view()

                # Lane detection and localization update
                lane = self.lane_detector(return_lower_rez(front_view))
                self.localizer.update(front_view, lane)

                self.renderer.clear()

                # Line following navigation
                steering_angle, speed, visuals = self.nav.process(stitched)
                self.renderer.add_drawings_linedetection(visuals)

                # Object detection (traffic lights, cars, pedestrians)
                traffic_state, detections, draw_instructions = self.object_detector.process(front_view)
                self.renderer.add_drawings_objectdetection(draw_instructions)

                saw_red_light = traffic_state['red_light']
                speed_limit = traffic_state['speed_limit']

                # Flags for detected objects
                car_in_range = False
                pedestrian_in_range = False
                red_light_in_range = False

                # Analyze detections for relevant objects
                for det in detections:
                    distance = det.get("distance", float('inf'))
                    obj_class = det.get("class", "")
                    x1, y1, x2, y2 = det['bbox']
                    bbox_width = x2 - x1
                    bbox_height = y2 - y1
                    if obj_class == "Car" and distance <= 10 and bbox_width > 80 and bbox_height > 70:
                        car_in_range = True
                        self.saw_car = True
                    elif obj_class == "Person" and distance <= 3:
                        pedestrian_in_range = True
                        self.saw_pedestrian = True
                    if saw_red_light and distance <= 1:
                        red_light_in_range = True

                # Render visualizations
                self.renderer.render_lines(stitched)
                self.renderer.render_objects(front_view)

                # --- Decision logic for traffic and obstacles ---
                if red_light_in_range:
                    # Stop for red light
                    logging.info("Saw red light, stopping.")
                    if self.car_type == CarType.hunter:
                        self.can_controller.set_steering_and_throttle(0, 0)
                        self.can_controller.set_parking_mode(1)
                    else:
                        self.can_controller.set_throttle(0)
                        self.can_controller.set_break(100)
                elif car_in_range and self.vehicle_handler.overtake_completed is False:
                    # Overtake logic for detected car
                    logging.info("Saw car, initializing overtake")
                    self.vehicle_handler.manual_main(front_view)
                    if self.vehicle_handler.overtake_completed:
                        logging.info("Overtake completed, returning to original mode")
                elif pedestrian_in_range and self.pedestrian_handler.pedestrian_crossed() is False:
                    # Stop for pedestrian and set ignore window for line detection
                    logging.info("Saw person, stopping car")
                    self.pedestrian_handler.main(front_view)
                    if self.pedestrian_handler.pedestrian_crossed():
                        self.ignore_line_detection_until = time.time() + 7  # Ignore line detection for 7 seconds
                else:
                    # Main driving logic (normal or after pedestrian)
                    now = time.time()
                    if now < self.ignore_line_detection_until:
                        # Go straight for a few seconds after pedestrian
                        logging.info("Ignoring line detection, going straight for 5 seconds after pedestrian")
                        steering_angle = 0

                    # Log and store localization data
                    logging.info(f"Speed: {speed}, Steering: {steering_angle}")
                    logging.info(f"X: {self.localizer.x} Y: {self.localizer.y} THETA: {self.localizer.theta}")
                    self.data_logger_manager.add_location_data(self.localizer.x, self.localizer.y, self.localizer.theta)

                    # Actuate based on car type
                    if self.car_type == CarType.hunter:
                        # Hunter: negative steering, set throttle, disable parking
                        normalized_steering = -normalize_steering(steering_angle, 576)
                        self.can_controller.set_steering_and_throttle(normalized_steering, 320)
                        self.can_controller.set_parking_mode(0)
                    else:
                        # Kart: set throttle, gearbox, and steering
                        self.can_controller.set_break(0)
                        self.can_controller.set_kart_gearbox(KartGearBox.forward)
                        self.can_controller.set_throttle(30)
                        rad_steer = steering_angle * np.pi / 180
<<<<<<< HEAD
                        # Clamp steering to [-1.25, 1.25] radians
                        rad_steer = max(min(rad_steer, 1.25), -1.25)
=======
                        # rad_steer = max((min(rad_steer, -1.25)), 1.25) ##fun fact this line right here is reversed i will keep it as a reminder of how not to limit values between 2 values :)
                        rad_steer = max((min(rad_steer, 1.25)), -1.25) ## correct way to limit a value
>>>>>>> bbff0423
                        self.can_controller.set_steering(rad_steer)
        except Exception as e:
            logging.error(f"Error in autonomous mode: {e}")
        finally:
            self.stop()

    def stop(self) -> None:
        """
        Safely stop the vehicle and clean up resources.
        """
        logging.info("Stopping autonomous mode.")
        if self.car_type == CarType.hunter:
            self.can_controller.set_control_mode(HunterControlMode.idle_mode)
        else:
            self.can_controller.set_kart_gearbox(KartGearBox.neutral)
            self.can_controller.set_break(100)
        self.can_controller.stop()
        disconnect_from_can_interface(self.can_bus)<|MERGE_RESOLUTION|>--- conflicted
+++ resolved
@@ -4,7 +4,7 @@
 import numpy as np
 
 from src.control_modes.autonomous_mode.localization.lane_detection import LaneDetector
-# from multiprocessing import mp
+#import multiprocessing as mp
 from .line_detection.LineDetection import LineFollowingNavigation
 from .localization import localization
 import cv2 as cv
@@ -18,26 +18,16 @@
 from ...util.Render import Renderer
 from .obstacle_avoidance.vehicle_handler import VehicleHandler
 from .obstacle_avoidance.pedestrian_handler import PedestrianHandler
+#from ...misc import calculate_steering, calculate_throttle, controller_break_value, dead_man_switch, setup_listeners
 
-
-# from ...misc import calculate_steering, calculate_throttle, controller_break_value, dead_man_switch, setup_listeners
-
-# Utility function to normalize steering angle for CAN bus
 def normalize_steering(angle_deg: float, max_output: float) -> float:
     # Clip the input angle to [-45, 45] for safety
     angle_deg = max(min(angle_deg, 45), -45)
     return (angle_deg / 45.0) * max_output
 
+class AutonomousMode(IControlMode):
 
-class AutonomousMode(IControlMode):
-    """
-    Main class for autonomous driving mode.
-    Handles perception, decision, and actuation for the vehicle.
-    """
-
-    def __init__(self, car_type: CarType, use_checkpoint_mode=False, camera_controller=None, renderer=None,
-                 data_logger_manager=None):
-        # Camera setup
+    def __init__(self, car_type: CarType, use_checkpoint_mode=False, camera_controller = None, renderer = None, data_logger_manager = None):
         self.camera_controller = camera_controller
         if self.camera_controller is None:
             try:
@@ -49,88 +39,78 @@
                 self.camera_controller = None
 
         self.car_type = car_type
-
-        # CAN bus and controller setup
         self.can_bus = connect_to_can_interface(0)
         self.can_creator = select_can_controller_creator(self.car_type)
         self.can_controller = create_can_controller(self.can_creator, self.can_bus)
 
-        # State variables for object avoidance and detection
         self.car_seen_counter = 0
         self.car_on_left = False
-        self.ignore_line_detection_until = 0  # Timestamp to ignore line detection after pedestrian
+        self.ignore_line_detection_until = 0
 
-        # Navigation and perception modules
-        self.nav = LineFollowingNavigation(width=LineDetectionDims.WIDTH, height=LineDetectionDims.HEIGHT,
-                                           mode="normal")
+        self.nav = LineFollowingNavigation(width=LineDetectionDims.WIDTH, height=LineDetectionDims.HEIGHT,mode="normal") # 'normal', 'left_parallel', 'right_parallel'
         self.object_detector = ObjectDetection(weights_path='assets/v5_model.pt', input_source='video')
         self.traffic_manager = TrafficManager()
         self.renderer = renderer if renderer is not None else Renderer()
+
         self.data_logger_manager = data_logger_manager
-
+        """
+        localization_manager = mp.Manager()
+        self.location = localization_manager.Namespace()
+        self.location.x = 0
+        self.location.y = 0
+        self.location.theta = 0
+        self.location.img = None
+        self.localization_process = mp.Process(target=localization.localization_worker, args=(self.location,))
+        self.localization_process.start()"""
+        
         # Localization
         self.localizer = localization.Localizer()
         self.lane_detector = LaneDetector()
         self.saw_ped_at = None
 
-        # Obstacle handlers
-        self.vehicle_handler = VehicleHandler(weights_path='assets/v5_model.pt', input_source='video',
-                                              localizer=self.localizer, can_controller=self.can_controller,
-                                              car_type=self.car_type)
-        self.pedestrian_handler = PedestrianHandler(weights_path='assets/v5_model.pt', input_source='video',
-                                                    can_controller=self.can_controller, car_type=self.car_type)
+        self.vehicle_handler = VehicleHandler(weights_path='assets/v5_model.pt', input_source='video', localizer=self.localizer, can_controller=self.can_controller, car_type = self.car_type)
+        self.pedestrian_handler = PedestrianHandler(weights_path='assets/v5_model.pt', input_source='video', can_controller=self.can_controller, car_type = self.car_type)
         self.saw_car = False
         self.saw_pedestrian = False
 
     def adjust_steering(self, steering_angle):
-        """
-        Adjusts the steering angle to the scale used by the CAN controller.
-        """
         new_steering_angle = steering_angle * 576 / 90
         return max(min(new_steering_angle, 576), -576)
 
     def start(self):
-        """
-        Main loop for autonomous driving.
-        Handles perception, decision making, and actuation.
-        """
         logging.info("Starting autonomous mode...")
         try:
             self.can_controller.start()
-            # Set initial car state based on car type
             if self.car_type == CarType.kart:
                 self.can_controller.set_kart_gearbox(KartGearBox.forward)
             elif self.car_type == CarType.hunter:
                 self.can_controller.set_control_mode(HunterControlMode.command_mode)
 
             while True:
-                # Get camera images
                 stitched = self.camera_controller.get_stitched_image()
                 front_view = self.camera_controller.get_front_view()
-
-                # Lane detection and localization update
+                
+                # Localization
                 lane = self.lane_detector(return_lower_rez(front_view))
                 self.localizer.update(front_view, lane)
 
+                #self.location.img = front_view
+
                 self.renderer.clear()
 
-                # Line following navigation
                 steering_angle, speed, visuals = self.nav.process(stitched)
                 self.renderer.add_drawings_linedetection(visuals)
 
-                # Object detection (traffic lights, cars, pedestrians)
                 traffic_state, detections, draw_instructions = self.object_detector.process(front_view)
                 self.renderer.add_drawings_objectdetection(draw_instructions)
 
                 saw_red_light = traffic_state['red_light']
                 speed_limit = traffic_state['speed_limit']
 
-                # Flags for detected objects
                 car_in_range = False
                 pedestrian_in_range = False
                 red_light_in_range = False
 
-                # Analyze detections for relevant objects
                 for det in detections:
                     distance = det.get("distance", float('inf'))
                     obj_class = det.get("class", "")
@@ -146,13 +126,9 @@
                     if saw_red_light and distance <= 1:
                         red_light_in_range = True
 
-                # Render visualizations
                 self.renderer.render_lines(stitched)
                 self.renderer.render_objects(front_view)
-
-                # --- Decision logic for traffic and obstacles ---
                 if red_light_in_range:
-                    # Stop for red light
                     logging.info("Saw red light, stopping.")
                     if self.car_type == CarType.hunter:
                         self.can_controller.set_steering_and_throttle(0, 0)
@@ -161,49 +137,35 @@
                         self.can_controller.set_throttle(0)
                         self.can_controller.set_break(100)
                 elif car_in_range and self.vehicle_handler.overtake_completed is False:
-                    # Overtake logic for detected car
                     logging.info("Saw car, initializing overtake")
                     self.vehicle_handler.manual_main(front_view)
                     if self.vehicle_handler.overtake_completed:
                         logging.info("Overtake completed, returning to original mode")
                 elif pedestrian_in_range and self.pedestrian_handler.pedestrian_crossed() is False:
-                    # Stop for pedestrian and set ignore window for line detection
                     logging.info("Saw person, stopping car")
                     self.pedestrian_handler.main(front_view)
                     if self.pedestrian_handler.pedestrian_crossed():
-                        self.ignore_line_detection_until = time.time() + 7  # Ignore line detection for 7 seconds
+                        self.ignore_line_detection_until = time.time() + 7
                 else:
-                    # Main driving logic (normal or after pedestrian)
                     now = time.time()
                     if now < self.ignore_line_detection_until:
-                        # Go straight for a few seconds after pedestrian
                         logging.info("Ignoring line detection, going straight for 5 seconds after pedestrian")
                         steering_angle = 0
 
-                    # Log and store localization data
                     logging.info(f"Speed: {speed}, Steering: {steering_angle}")
                     logging.info(f"X: {self.localizer.x} Y: {self.localizer.y} THETA: {self.localizer.theta}")
                     self.data_logger_manager.add_location_data(self.localizer.x, self.localizer.y, self.localizer.theta)
-
-                    # Actuate based on car type
+                    # driving state
                     if self.car_type == CarType.hunter:
-                        # Hunter: negative steering, set throttle, disable parking
                         normalized_steering = -normalize_steering(steering_angle, 576)
                         self.can_controller.set_steering_and_throttle(normalized_steering, 320)
                         self.can_controller.set_parking_mode(0)
                     else:
-                        # Kart: set throttle, gearbox, and steering
                         self.can_controller.set_break(0)
                         self.can_controller.set_kart_gearbox(KartGearBox.forward)
                         self.can_controller.set_throttle(30)
                         rad_steer = steering_angle * np.pi / 180
-<<<<<<< HEAD
-                        # Clamp steering to [-1.25, 1.25] radians
-                        rad_steer = max(min(rad_steer, 1.25), -1.25)
-=======
-                        # rad_steer = max((min(rad_steer, -1.25)), 1.25) ##fun fact this line right here is reversed i will keep it as a reminder of how not to limit values between 2 values :)
-                        rad_steer = max((min(rad_steer, 1.25)), -1.25) ## correct way to limit a value
->>>>>>> bbff0423
+                        # rad_steer = max((min(rad_steer, -1.25)), 1.25)
                         self.can_controller.set_steering(rad_steer)
         except Exception as e:
             logging.error(f"Error in autonomous mode: {e}")
@@ -211,9 +173,6 @@
             self.stop()
 
     def stop(self) -> None:
-        """
-        Safely stop the vehicle and clean up resources.
-        """
         logging.info("Stopping autonomous mode.")
         if self.car_type == CarType.hunter:
             self.can_controller.set_control_mode(HunterControlMode.idle_mode)
